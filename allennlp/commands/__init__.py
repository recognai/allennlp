from typing import Dict
import argparse
import logging

<<<<<<< HEAD
from allennlp.commands.serve import add_subparser as add_serve_subparser
from allennlp.commands.predict import add_subparser as add_predict_subparser
from allennlp.commands.train import add_subparser as add_train_subparser
from allennlp.commands.evaluate import add_subparser as add_evaluate_subparser
from allennlp.common.checks import ensure_pythonhashseed_set

# a mapping from predictor `type` to the location of the trained model of that type
DEFAULT_MODELS = {
        'machine-comprehension': 'https://s3-us-west-2.amazonaws.com/allennlp/models/bidaf-model-2017.09.15-charpad.tar.gz', # pylint: disable=line-too-long
        'semantic-role-labeling': 'https://s3-us-west-2.amazonaws.com/allennlp/models/srl-model-2017.09.05.tar.gz', # pylint: disable=line-too-long
        'textual-entailment': 'https://s3-us-west-2.amazonaws.com/allennlp/models/decomposable-attention-2017.09.04.tar.gz' # pylint: disable=line-too-long
}

# a mapping from model `type` to the default Predictor for that type
DEFAULT_PREDICTORS = {
        'srl': 'semantic-role-labeling',
        'decomposable_attention': 'textual-entailment',
        'bidaf': 'machine-comprehension',
        'simple_tagger': 'simple-tagger',
        'crf_tagger': 'crf-tagger',
        'sequence_classifier': 'sequence_classifier'
}

def main(prog: str = None,
         model_overrides: Dict[str, str] = {},
         predictor_overrides: Dict[str, str] = {}) -> None:
=======
from overrides import overrides

from allennlp import __version__
from allennlp.commands.configure import Configure
from allennlp.commands.elmo import Elmo
from allennlp.commands.evaluate import Evaluate
from allennlp.commands.fine_tune import FineTune
from allennlp.commands.make_vocab import MakeVocab
from allennlp.commands.predict import Predict
from allennlp.commands.dry_run import DryRun
from allennlp.commands.subcommand import Subcommand
from allennlp.commands.test_install import TestInstall
from allennlp.commands.find_learning_rate import FindLearningRate
from allennlp.commands.train import Train
from allennlp.commands.print_results import PrintResults
from allennlp.common.util import import_submodules

logger = logging.getLogger(__name__)


class ArgumentParserWithDefaults(argparse.ArgumentParser):
    """
    Custom argument parser that will display the default value for an argument
    in the help message.
    """

    _action_defaults_to_ignore = {"help", "store_true", "store_false", "store_const"}

    @staticmethod
    def _is_empty_default(default):
        if default is None:
            return True
        if isinstance(default, (str, list, tuple, set)):
            return not bool(default)
        return False

    @overrides
    def add_argument(self, *args, **kwargs):

        # Add default value to the help message when the default is meaningful.
        default = kwargs.get("default")
        if kwargs.get(
            "action"
        ) not in self._action_defaults_to_ignore and not self._is_empty_default(default):
            description = kwargs.get("help") or ""
            kwargs["help"] = f"{description} (default = {default})"
        super().add_argument(*args, **kwargs)


def create_parser(
    prog: str = None, subcommand_overrides: Dict[str, Subcommand] = None
) -> argparse.ArgumentParser:
>>>>>>> 02eeccdc
    """
    Creates the argument parser for the main program.
    """
    if subcommand_overrides is None:
        subcommand_overrides = {}

    parser = ArgumentParserWithDefaults(description="Run AllenNLP", usage="%(prog)s", prog=prog)
    parser.add_argument("--version", action="version", version="%(prog)s " + __version__)

    subparsers = parser.add_subparsers(title="Commands", metavar="")

    subcommands = {
        # Default commands
        "configure": Configure(),
        "train": Train(),
        "evaluate": Evaluate(),
        "predict": Predict(),
        "make-vocab": MakeVocab(),
        "elmo": Elmo(),
        "fine-tune": FineTune(),
        "dry-run": DryRun(),
        "test-install": TestInstall(),
        "find-lr": FindLearningRate(),
        "print-results": PrintResults(),
        # Superseded by overrides
        **subcommand_overrides,
    }

    for name, subcommand in subcommands.items():
        subparser = subcommand.add_subparser(name, subparsers)
        # configure doesn't need include-package because it imports
        # whatever classes it needs.
        if name != "configure":
            subparser.add_argument(
                "--include-package",
                type=str,
                action="append",
                default=[],
                help="additional packages to include",
            )

    return parser


def main(prog: str = None, subcommand_overrides: Dict[str, Subcommand] = None) -> None:
    """
    The :mod:`~allennlp.run` command only knows about the registered classes in the ``allennlp``
    codebase. In particular, once you start creating your own ``Model`` s and so forth, it won't
    work for them, unless you use the ``--include-package`` flag.
    """
    if subcommand_overrides is None:
        subcommand_overrides = {}

    parser = create_parser(prog, subcommand_overrides)
    args = parser.parse_args()

    # If a subparser is triggered, it adds its work as `args.func`.
    # So if no such attribute has been added, no subparser was triggered,
    # so give the user some help.
    if "func" in dir(args):
        # Import any additional modules needed (to register custom classes).
        for package_name in getattr(args, "include_package", ()):
            import_submodules(package_name)
        args.func(args)
    else:
        parser.print_help()<|MERGE_RESOLUTION|>--- conflicted
+++ resolved
@@ -2,34 +2,6 @@
 import argparse
 import logging
 
-<<<<<<< HEAD
-from allennlp.commands.serve import add_subparser as add_serve_subparser
-from allennlp.commands.predict import add_subparser as add_predict_subparser
-from allennlp.commands.train import add_subparser as add_train_subparser
-from allennlp.commands.evaluate import add_subparser as add_evaluate_subparser
-from allennlp.common.checks import ensure_pythonhashseed_set
-
-# a mapping from predictor `type` to the location of the trained model of that type
-DEFAULT_MODELS = {
-        'machine-comprehension': 'https://s3-us-west-2.amazonaws.com/allennlp/models/bidaf-model-2017.09.15-charpad.tar.gz', # pylint: disable=line-too-long
-        'semantic-role-labeling': 'https://s3-us-west-2.amazonaws.com/allennlp/models/srl-model-2017.09.05.tar.gz', # pylint: disable=line-too-long
-        'textual-entailment': 'https://s3-us-west-2.amazonaws.com/allennlp/models/decomposable-attention-2017.09.04.tar.gz' # pylint: disable=line-too-long
-}
-
-# a mapping from model `type` to the default Predictor for that type
-DEFAULT_PREDICTORS = {
-        'srl': 'semantic-role-labeling',
-        'decomposable_attention': 'textual-entailment',
-        'bidaf': 'machine-comprehension',
-        'simple_tagger': 'simple-tagger',
-        'crf_tagger': 'crf-tagger',
-        'sequence_classifier': 'sequence_classifier'
-}
-
-def main(prog: str = None,
-         model_overrides: Dict[str, str] = {},
-         predictor_overrides: Dict[str, str] = {}) -> None:
-=======
 from overrides import overrides
 
 from allennlp import __version__
@@ -82,7 +54,6 @@
 def create_parser(
     prog: str = None, subcommand_overrides: Dict[str, Subcommand] = None
 ) -> argparse.ArgumentParser:
->>>>>>> 02eeccdc
     """
     Creates the argument parser for the main program.
     """
